--- conflicted
+++ resolved
@@ -2400,30 +2400,4 @@
 		*/
 		export function registerTask(task: string, callback: ITaskHandler, thisArg?: any): vscode.Disposable;
 	}
-<<<<<<< HEAD
-
-	// CMS interfaces -------------------------------------------------------------------------------------------
-
-	export interface RegisteredServerResult {
-		name: string;
-		serverName: string;
-		description: string;
-		connectionDetails: ConnectionInfo;
-		relativePath: string;
-	}
-
-	export interface ServerGroupResult {
-		name: string;
-		description: string;
-		relativePath: string;
-	}
-
-	export interface ListRegisteredServersResult {
-		registeredServersList: Array<RegisteredServerResult>;
-		registeredServerGroups: Array<ServerGroupResult>;
-	}
-
-	//CMS interfaces ---------------------------------------------------------------------------------------
-=======
->>>>>>> 53ea5196
 }