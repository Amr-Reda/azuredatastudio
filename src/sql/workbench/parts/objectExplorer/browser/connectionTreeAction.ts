--- conflicted
+++ resolved
@@ -11,75 +11,8 @@
 import { IConnectionProfile } from 'sql/platform/connection/common/interfaces';
 import { ConnectionProfileGroup } from 'sql/platform/connection/common/connectionProfileGroup';
 import { ObjectExplorerActionsContext } from 'sql/workbench/parts/objectExplorer/browser/objectExplorerActions';
-<<<<<<< HEAD
 import { ICapabilitiesService } from 'sql/platform/capabilities/common/capabilitiesService';
-=======
-import { IEditorService } from 'vs/workbench/services/editor/common/editorService';
-import { IErrorMessageService } from 'sql/platform/errorMessage/common/errorMessageService';
-import { UNSAVED_GROUP_ID } from 'sql/platform/connection/common/constants';
 import { IServerGroupController } from 'sql/platform/serverGroup/common/serverGroupController';
-
-export class RefreshAction extends Action {
-
-	public static ID = 'objectExplorer.refresh';
-	public static LABEL = localize('connectionTree.refresh', "Refresh");
-	private _tree: ITree;
-
-	constructor(
-		id: string,
-		label: string,
-		tree: ITree,
-		private element: IConnectionProfile | TreeNode,
-		@IConnectionManagementService private _connectionManagementService: IConnectionManagementService,
-		@IObjectExplorerService private _objectExplorerService: IObjectExplorerService,
-		@IErrorMessageService private _errorMessageService: IErrorMessageService
-	) {
-		super(id, label);
-		this._tree = tree;
-	}
-	public run(): Promise<boolean> {
-		let treeNode: TreeNode;
-		if (this.element instanceof ConnectionProfile) {
-			let connection: ConnectionProfile = this.element;
-			if (this._connectionManagementService.isConnected(undefined, connection)) {
-				treeNode = this._objectExplorerService.getObjectExplorerNode(connection);
-				if (treeNode === undefined) {
-					this._objectExplorerService.updateObjectExplorerNodes(connection.toIConnectionProfile()).then(() => {
-						treeNode = this._objectExplorerService.getObjectExplorerNode(connection);
-					});
-				}
-			}
-		} else if (this.element instanceof TreeNode) {
-			treeNode = this.element;
-		}
-
-		if (treeNode) {
-			return this._tree.collapse(this.element).then(() => {
-				return this._objectExplorerService.refreshTreeNode(treeNode.getSession(), treeNode).then(() => {
-
-					return this._tree.refresh(this.element).then(() => {
-						return this._tree.expand(this.element);
-					}, refreshError => {
-						return Promise.resolve(true);
-					});
-				}, error => {
-					this.showError(error);
-					return Promise.resolve(true);
-				});
-			}, collapseError => {
-				return Promise.resolve(true);
-			});
-		}
-		return Promise.resolve(true);
-	}
-
-	private showError(errorMessage: string) {
-		if (this._errorMessageService) {
-			this._errorMessageService.showDialog(Severity.Error, '', errorMessage);
-		}
-	}
-}
->>>>>>> 92a3acbf
 
 export class DisconnectConnectionAction extends Action {
 	public static ID = 'objectExplorer.disconnect';
@@ -186,24 +119,14 @@
 	constructor(
 		id: string,
 		label: string,
-<<<<<<< HEAD
-		@IConnectionManagementService private _connectionManagementService: IConnectionManagementService
-=======
-		private _group: ConnectionProfileGroup,
 		@IServerGroupController private readonly serverGroupController: IServerGroupController
->>>>>>> 92a3acbf
 	) {
 		super(id, label);
 		this.class = 'edit-server-group-action';
 	}
 
-<<<<<<< HEAD
 	public run(group: ConnectionProfileGroup): Promise<boolean> {
-		this._connectionManagementService.showEditServerGroupDialog(group);
-=======
-	public run(): Promise<boolean> {
-		this.serverGroupController.showEditGroupDialog(this._group);
->>>>>>> 92a3acbf
+		this.serverGroupController.showEditGroupDialog(group);
 		return Promise.resolve(true);
 	}
 }
