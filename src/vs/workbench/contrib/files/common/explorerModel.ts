/*---------------------------------------------------------------------------------------------
 *  Copyright (c) Microsoft Corporation. All rights reserved.
 *  Licensed under the Source EULA. See License.txt in the project root for license information.
 *--------------------------------------------------------------------------------------------*/

import { URI } from 'vs/base/common/uri';
import { isEqual } from 'vs/base/common/extpath';
import { posix } from 'vs/base/common/path';
import { ResourceMap } from 'vs/base/common/map';
import { IFileStat, IFileService, FileSystemProviderCapabilities } from 'vs/platform/files/common/files';
import { rtrim, startsWithIgnoreCase, startsWith, equalsIgnoreCase } from 'vs/base/common/strings';
import { coalesce } from 'vs/base/common/arrays';
import { IWorkspaceContextService } from 'vs/platform/workspace/common/workspace';
import { IDisposable, dispose } from 'vs/base/common/lifecycle';
import { memoize } from 'vs/base/common/decorators';
import { Emitter, Event } from 'vs/base/common/event';
import { joinPath, isEqualOrParent, basenameOrAuthority } from 'vs/base/common/resources';
import { SortOrder } from 'vs/workbench/contrib/files/common/files';

export class ExplorerModel implements IDisposable {

	private _roots!: ExplorerItem[];
	private _listener: IDisposable;
	private readonly _onDidChangeRoots = new Emitter<void>();

	constructor(
		private readonly contextService: IWorkspaceContextService,
		fileService: IFileService
	) {
		const setRoots = () => this._roots = this.contextService.getWorkspace().folders
			.map(folder => new ExplorerItem(folder.uri, fileService, undefined, true, false, folder.name));
		setRoots();

		this._listener = this.contextService.onDidChangeWorkspaceFolders(() => {
			setRoots();
			this._onDidChangeRoots.fire();
		});
	}

	get roots(): ExplorerItem[] {
		return this._roots;
	}

	get onDidChangeRoots(): Event<void> {
		return this._onDidChangeRoots.event;
	}

	/**
	 * Returns an array of child stat from this stat that matches with the provided path.
	 * Starts matching from the first root.
	 * Will return empty array in case the FileStat does not exist.
	 */
	findAll(resource: URI): ExplorerItem[] {
		return coalesce(this.roots.map(root => root.find(resource)));
	}

	/**
	 * Returns a FileStat that matches the passed resource.
	 * In case multiple FileStat are matching the resource (same folder opened multiple times) returns the FileStat that has the closest root.
	 * Will return undefined in case the FileStat does not exist.
	 */
	findClosest(resource: URI): ExplorerItem | null {
		const folder = this.contextService.getWorkspaceFolder(resource);
		if (folder) {
			const root = this.roots.filter(r => r.resource.toString() === folder.uri.toString()).pop();
			if (root) {
				return root.find(resource);
			}
		}

		return null;
	}

	dispose(): void {
		dispose(this._listener);
	}
}

export class ExplorerItem {
	private _isDirectoryResolved: boolean;
	private _isDisposed: boolean;
	public isError = false;

	constructor(
		public resource: URI,
		private readonly fileService: IFileService,
		private _parent: ExplorerItem | undefined,
		private _isDirectory?: boolean,
		private _isSymbolicLink?: boolean,
		private _name: string = basenameOrAuthority(resource),
		private _mtime?: number,
	) {
		this._isDirectoryResolved = false;
		this._isDisposed = false;
	}

	get isDisposed(): boolean {
		return this._isDisposed;
	}

	get isDirectoryResolved(): boolean {
		return this._isDirectoryResolved;
	}

	get isSymbolicLink(): boolean {
		return !!this._isSymbolicLink;
	}

	get isDirectory(): boolean {
		return !!this._isDirectory;
	}

	get isReadonly(): boolean {
		return this.fileService.hasCapability(this.resource, FileSystemProviderCapabilities.Readonly);
	}

	get mtime(): number | undefined {
		return this._mtime;
	}

	get name(): string {
		return this._name;
	}

	get parent(): ExplorerItem | undefined {
		return this._parent;
	}

	get root(): ExplorerItem {
		if (!this._parent) {
			return this;
		}

		return this._parent.root;
	}

	@memoize get children(): Map<string, ExplorerItem> {
		return new Map<string, ExplorerItem>();
	}

	private updateName(value: string): void {
		// Re-add to parent since the parent has a name map to children and the name might have changed
		if (this._parent) {
			this._parent.removeChild(this);
		}
		this._name = value;
		if (this._parent) {
			this._parent.addChild(this, false);
		}
	}

	getId(): string {
		return this.resource.toString();
	}

	get isRoot(): boolean {
		return this === this.root;
	}

	static create(fileService: IFileService, raw: IFileStat, parent: ExplorerItem | undefined, resolveTo?: readonly URI[]): ExplorerItem {
		const stat = new ExplorerItem(raw.resource, fileService, parent, raw.isDirectory, raw.isSymbolicLink, raw.name, raw.mtime);

		// Recursively add children if present
		if (stat.isDirectory) {

			// isDirectoryResolved is a very important indicator in the stat model that tells if the folder was fully resolved
			// the folder is fully resolved if either it has a list of children or the client requested this by using the resolveTo
			// array of resource path to resolve.
			stat._isDirectoryResolved = !!raw.children || (!!resolveTo && resolveTo.some((r) => {
				return isEqualOrParent(r, stat.resource);
			}));

			// Recurse into children
			if (raw.children) {
				for (let i = 0, len = raw.children.length; i < len; i++) {
<<<<<<< HEAD
					const child = ExplorerItem.create(service, raw.children[i], stat, resolveTo);
					stat.addChild(child, false);
=======
					const child = ExplorerItem.create(fileService, raw.children[i], stat, resolveTo);
					stat.addChild(child);
>>>>>>> 4293d53e
				}
			}
		}

		return stat;
	}

	/**
	 * Merges the stat which was resolved from the disk with the local stat by copying over properties
	 * and children. The merge will only consider resolved stat elements to avoid overwriting data which
	 * exists locally.
	 */
	static mergeLocalWithDisk(disk: ExplorerItem, local: ExplorerItem): void {
		if (disk.resource.toString() !== local.resource.toString()) {
			return; // Merging only supported for stats with the same resource
		}

		// Stop merging when a folder is not resolved to avoid loosing local data
		const mergingDirectories = disk.isDirectory || local.isDirectory;
		if (mergingDirectories && local._isDirectoryResolved && !disk._isDirectoryResolved) {
			return;
		}

		// Properties
		local.resource = disk.resource;
		if (!local.isRoot) {
			local.updateName(disk.name);
		}
		local._isDirectory = disk.isDirectory;
		local._mtime = disk.mtime;
		local._isDirectoryResolved = disk._isDirectoryResolved;
		local._isSymbolicLink = disk.isSymbolicLink;
		local.isError = disk.isError;

		// Merge Children if resolved
		if (mergingDirectories && disk._isDirectoryResolved) {

			// Map resource => stat
			const oldLocalChildren = new ResourceMap<ExplorerItem>();
			local.children.forEach(child => {
				oldLocalChildren.set(child.resource, child);
			});

			// Clear current children
			local.children.clear();

			// Merge received children
			disk.children.forEach(diskChild => {
				const formerLocalChild = oldLocalChildren.get(diskChild.resource);
				// Existing child: merge
				if (formerLocalChild) {
					ExplorerItem.mergeLocalWithDisk(diskChild, formerLocalChild);
					local.addChild(formerLocalChild);
					oldLocalChildren.delete(diskChild.resource);
				}

				// New child: add
				else {
					local.addChild(diskChild, false);
				}
			});

			for (let child of oldLocalChildren.values()) {
				child._dispose();
			}
		}
	}

	/**
	 * Adds a child element to this folder.
	 */
	addChild(child: ExplorerItem, overwrite: boolean = true): void {
		// Inherit some parent properties to child
		child._parent = this;
		child.updateResource(false, overwrite);
		this.children.set(this.getPlatformAwareName(child.name), child);
	}

	getChild(name: string): ExplorerItem | undefined {
		return this.children.get(this.getPlatformAwareName(name));
	}

	async fetchChildren(sortOrder: SortOrder): Promise<ExplorerItem[]> {
		if (!this._isDirectoryResolved) {
			// Resolve metadata only when the mtime is needed since this can be expensive
			// Mtime is only used when the sort order is 'modified'
			const resolveMetadata = sortOrder === SortOrder.Modified;
			try {
				const stat = await this.fileService.resolve(this.resource, { resolveSingleChildDescendants: true, resolveMetadata });
				const resolved = ExplorerItem.create(this.fileService, stat, this);
				ExplorerItem.mergeLocalWithDisk(resolved, this);
			} catch (e) {
				this.isError = true;
				throw e;
			}
			this._isDirectoryResolved = true;
		}

		const items: ExplorerItem[] = [];
		this.children.forEach(child => {
			items.push(child);
		});

		return items;
	}

	/**
	 * Removes a child element from this folder.
	 */
	removeChild(child: ExplorerItem): void {
		this.children.delete(this.getPlatformAwareName(child.name));
	}

	forgetChildren(): void {
		for (let c of this.children.values()) {
			c._dispose();
		}
		this.children.clear();
		this._isDirectoryResolved = false;
	}

	private _dispose() {
		this._isDisposed = true;
		for (let child of this.children.values()) {
			child._dispose();
		}
	}

	private getPlatformAwareName(name: string): string {
		return this.fileService.hasCapability(this.resource, FileSystemProviderCapabilities.PathCaseSensitive) ? name : name.toLowerCase();
	}

	/**
	 * Moves this element under a new parent element.
	 */
	move(newParent: ExplorerItem): void {
		if (this._parent) {
			this._parent.removeChild(this);
		}
		newParent.removeChild(this); // make sure to remove any previous version of the file if any
		newParent.addChild(this);
		this.updateResource(true);
	}

<<<<<<< HEAD
	private updateResource(recursive: boolean, overwrite?: boolean): void {
		if (overwrite && this._parent) {
			this.resource = resources.joinPath(this._parent.resource, this.name);
=======
	private updateResource(recursive: boolean): void {
		if (this._parent) {
			this.resource = joinPath(this._parent.resource, this.name);
>>>>>>> 4293d53e
		}

		if (recursive) {
			if (this.isDirectory) {
				this.children.forEach(child => {
					child.updateResource(true);
				});
			}
		}
	}

	/**
	 * Tells this stat that it was renamed. This requires changes to all children of this stat (if any)
	 * so that the path property can be updated properly.
	 */
	rename(renamedStat: { name: string, mtime?: number }): void {

		// Merge a subset of Properties that can change on rename
		this.updateName(renamedStat.name);
		this._mtime = renamedStat.mtime;

		// Update Paths including children
		this.updateResource(true);
	}

	/**
	 * Returns a child stat from this stat that matches with the provided path.
	 * Will return "null" in case the child does not exist.
	 */
	find(resource: URI): ExplorerItem | null {
		// Return if path found
		// For performance reasons try to do the comparison as fast as possible
		const ignoreCase = !this.fileService.hasCapability(resource, FileSystemProviderCapabilities.PathCaseSensitive);
		if (resource && this.resource.scheme === resource.scheme && equalsIgnoreCase(this.resource.authority, resource.authority) &&
			(ignoreCase ? startsWithIgnoreCase(resource.path, this.resource.path) : startsWith(resource.path, this.resource.path))) {
			return this.findByPath(rtrim(resource.path, posix.sep), this.resource.path.length, ignoreCase);
		}

		return null; //Unable to find
	}

	private findByPath(path: string, index: number, ignoreCase: boolean): ExplorerItem | null {
		if (isEqual(rtrim(this.resource.path, posix.sep), path, ignoreCase)) {
			return this;
		}

		if (this.isDirectory) {
			// Ignore separtor to more easily deduct the next name to search
			while (index < path.length && path[index] === posix.sep) {
				index++;
			}

			let indexOfNextSep = path.indexOf(posix.sep, index);
			if (indexOfNextSep === -1) {
				// If there is no separator take the remainder of the path
				indexOfNextSep = path.length;
			}
			// The name to search is between two separators
			const name = path.substring(index, indexOfNextSep);

			const child = this.children.get(this.getPlatformAwareName(name));

			if (child) {
				// We found a child with the given name, search inside it
				return child.findByPath(path, indexOfNextSep, ignoreCase);
			}
		}

		return null;
	}
}

export class NewExplorerItem extends ExplorerItem {
	constructor(fileService: IFileService, parent: ExplorerItem, isDirectory: boolean) {
		super(URI.file(''), fileService, parent, isDirectory);
	}
}<|MERGE_RESOLUTION|>--- conflicted
+++ resolved
@@ -173,13 +173,8 @@
 			// Recurse into children
 			if (raw.children) {
 				for (let i = 0, len = raw.children.length; i < len; i++) {
-<<<<<<< HEAD
-					const child = ExplorerItem.create(service, raw.children[i], stat, resolveTo);
+					const child = ExplorerItem.create(fileService, raw.children[i], stat, resolveTo);
 					stat.addChild(child, false);
-=======
-					const child = ExplorerItem.create(fileService, raw.children[i], stat, resolveTo);
-					stat.addChild(child);
->>>>>>> 4293d53e
 				}
 			}
 		}
@@ -324,15 +319,9 @@
 		this.updateResource(true);
 	}
 
-<<<<<<< HEAD
 	private updateResource(recursive: boolean, overwrite?: boolean): void {
 		if (overwrite && this._parent) {
-			this.resource = resources.joinPath(this._parent.resource, this.name);
-=======
-	private updateResource(recursive: boolean): void {
-		if (this._parent) {
 			this.resource = joinPath(this._parent.resource, this.name);
->>>>>>> 4293d53e
 		}
 
 		if (recursive) {
