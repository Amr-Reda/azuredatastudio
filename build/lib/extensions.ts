/*---------------------------------------------------------------------------------------------
 *  Copyright (c) Microsoft Corporation. All rights reserved.
 *  Licensed under the Source EULA. See License.txt in the project root for license information.
 *--------------------------------------------------------------------------------------------*/

import * as es from 'event-stream';
import * as fs from 'fs';
import * as glob from 'glob';
import * as gulp from 'gulp';
import * as path from 'path';
import { Stream } from 'stream';
import * as File from 'vinyl';
import * as vsce from 'vsce';
import { createStatsStream } from './stats';
import * as util2 from './util';
import remote = require('gulp-remote-retry-src');
const vzip = require('gulp-vinyl-zip');
import filter = require('gulp-filter');
import rename = require('gulp-rename');
import * as fancyLog from 'fancy-log';
import * as ansiColors from 'ansi-colors';
const buffer = require('gulp-buffer');
import json = require('gulp-json-editor');
const webpack = require('webpack');
const webpackGulp = require('webpack-stream');
const util = require('./util');
const root = path.dirname(path.dirname(__dirname));
const commit = util.getVersion(root);
const sourceMappingURLBase = `https://ticino.blob.core.windows.net/sourcemaps/${commit}`;

function fromLocal(extensionPath: string): Stream {
	const webpackFilename = path.join(extensionPath, 'extension.webpack.config.js');
	const input = fs.existsSync(webpackFilename)
		? fromLocalWebpack(extensionPath)
		: fromLocalNormal(extensionPath);

	const tmLanguageJsonFilter = filter('**/*.tmLanguage.json', { restore: true });

	return input
		.pipe(tmLanguageJsonFilter)
		.pipe(buffer())
		.pipe(es.mapSync((f: File) => {
			f.contents = Buffer.from(JSON.stringify(JSON.parse(f.contents.toString('utf8'))));
			return f;
		}))
		.pipe(tmLanguageJsonFilter.restore);
}

function fromLocalWebpack(extensionPath: string): Stream {
	const result = es.through();

	const packagedDependencies: string[] = [];
	const packageJsonConfig = require(path.join(extensionPath, 'package.json'));
	if (packageJsonConfig.dependencies) {
		const webpackRootConfig = require(path.join(extensionPath, 'extension.webpack.config.js'));
		for (const key in webpackRootConfig.externals) {
			if (key in packageJsonConfig.dependencies) {
				packagedDependencies.push(key);
			}
		}
	}

	vsce.listFiles({ cwd: extensionPath, packageManager: vsce.PackageManager.Yarn, packagedDependencies }).then(fileNames => {
		const files = fileNames
			.map(fileName => path.join(extensionPath, fileName))
			.map(filePath => new File({
				path: filePath,
				stat: fs.statSync(filePath),
				base: extensionPath,
				contents: fs.createReadStream(filePath) as any
			}));

		const filesStream = es.readArray(files);

		// check for a webpack configuration files, then invoke webpack
		// and merge its output with the files stream. also rewrite the package.json
		// file to a new entry point
		const webpackConfigLocations = (<string[]>glob.sync(
			path.join(extensionPath, '/**/extension.webpack.config.js'),
			{ ignore: ['**/node_modules'] }
		));

		const packageJsonFilter = filter(f => {
			if (path.basename(f.path) === 'package.json') {
				// only modify package.json's next to the webpack file.
				// to be safe, use existsSync instead of path comparison.
				return fs.existsSync(path.join(path.dirname(f.path), 'extension.webpack.config.js'));
			}
			return false;
		}, { restore: true });

		const patchFilesStream = filesStream
			.pipe(packageJsonFilter)
			.pipe(buffer())
			.pipe(json((data: any) => {
				if (data.main) {
					// hardcoded entry point directory!
					data.main = data.main.replace('/out/', /dist/);
				}
				return data;
			}))
			.pipe(packageJsonFilter.restore);


		const webpackStreams = webpackConfigLocations.map(webpackConfigPath => {

			const webpackDone = (err: any, stats: any) => {
				fancyLog(`Bundled extension: ${ansiColors.yellow(path.join(path.basename(extensionPath), path.relative(extensionPath, webpackConfigPath)))}...`);
				if (err) {
					result.emit('error', err);
				}
				const { compilation } = stats;
				if (compilation.errors.length > 0) {
					result.emit('error', compilation.errors.join('\n'));
				}
				if (compilation.warnings.length > 0) {
					result.emit('error', compilation.warnings.join('\n'));
				}
			};

			const webpackConfig = {
				...require(webpackConfigPath),
				...{ mode: 'production' }
			};
			const relativeOutputPath = path.relative(extensionPath, webpackConfig.output.path);

			return webpackGulp(webpackConfig, webpack, webpackDone)
				.pipe(es.through(function (data) {
					data.stat = data.stat || {};
					data.base = extensionPath;
					this.emit('data', data);
				}))
				.pipe(es.through(function (data: File) {
					// source map handling:
					// * rewrite sourceMappingURL
					// * save to disk so that upload-task picks this up
					const contents = (<Buffer>data.contents).toString('utf8');
					data.contents = Buffer.from(contents.replace(/\n\/\/# sourceMappingURL=(.*)$/gm, function (_m, g1) {
						return `\n//# sourceMappingURL=${sourceMappingURLBase}/extensions/${path.basename(extensionPath)}/${relativeOutputPath}/${g1}`;
					}), 'utf8');

					this.emit('data', data);
				}));
		});

		es.merge(...webpackStreams, patchFilesStream)
			// .pipe(es.through(function (data) {
			// 	// debug
			// 	console.log('out', data.path, data.contents.length);
			// 	this.emit('data', data);
			// }))
			.pipe(result);

	}).catch(err => {
		console.error(extensionPath);
		console.error(packagedDependencies);
		result.emit('error', err);
	});

	return result.pipe(createStatsStream(path.basename(extensionPath)));
}

function fromLocalNormal(extensionPath: string): Stream {
	const result = es.through();

	vsce.listFiles({ cwd: extensionPath, packageManager: vsce.PackageManager.Yarn })
		.then(fileNames => {
			const files = fileNames
				.map(fileName => path.join(extensionPath, fileName))
				.map(filePath => new File({
					path: filePath,
					stat: fs.statSync(filePath),
					base: extensionPath,
					contents: fs.createReadStream(filePath) as any
				}));

			es.readArray(files).pipe(result);
		})
		.catch(err => result.emit('error', err));

	return result.pipe(createStatsStream(path.basename(extensionPath)));
}

const baseHeaders = {
	'X-Market-Client-Id': 'VSCode Build',
	'User-Agent': 'VSCode Build',
	'X-Market-User-Id': '291C1CD0-051A-4123-9B4B-30D60EF52EE2',
};

export function fromMarketplace(extensionName: string, version: string, metadata: any): Stream {
	// {{SQL CARBON EDIT}}
	const [, name] = extensionName.split('.');
	const url = `https://sqlopsextensions.blob.core.windows.net/extensions/${name}/${name}-${version}.vsix`;

	fancyLog('Downloading extension:', ansiColors.yellow(`${extensionName}@${version}`), '...');

	const options = {
		base: url,
		requestOptions: {
			gzip: true,
			headers: baseHeaders
		}
	};

	const packageJsonFilter = filter('package.json', { restore: true });

	return remote('', options)
		.pipe(vzip.src())
		.pipe(filter('extension/**'))
		.pipe(rename(p => p.dirname = p.dirname!.replace(/^extension\/?/, '')))
		.pipe(packageJsonFilter)
		.pipe(buffer())
		.pipe(json({ __metadata: metadata }))
		.pipe(packageJsonFilter.restore);
}

const excludedExtensions = [
	'vscode-api-tests',
	'vscode-colorize-tests'
	'vscode-test-resolver',
	'ms-vscode.node-debug',
	'ms-vscode.node-debug2',
	// {{SQL CARBON EDIT}}
	'integration-tests'
];

// {{SQL CARBON EDIT}}
const sqlExtensions = [
	// This is the list of SQL extensions which the source code is included in this repository, but
	// they get packaged separately. Adding extension name here, will make the build to create
	// a separate vsix package for the extension and the exception will be excluded from the main package.
	// Any extension not included here, will be installed by default.
	'admin-tool-ext-win',
	'agent',
	'import',
	'profiler',
	'admin-pack',
	'dacpac',
	'schema-compare',
	'cms',
	'query-history'
];

<<<<<<< HEAD
// Make resource deployment and BDC extensions as built-in only in insiders
if (process.env['VSCODE_QUALITY'] === 'stable') {
	sqlExtensions.push('resource-deployment');
	sqlExtensions.push('big-data-cluster');
}


=======
>>>>>>> c6a78456
interface IBuiltInExtension {
	name: string;
	version: string;
	repo: string;
	metadata: any;
}

const builtInExtensions: IBuiltInExtension[] = process.env['VSCODE_QUALITY'] === 'stable' ? require('../builtInExtensions.json') : require('../builtInExtensions-insiders.json');

// {{SQL CARBON EDIT}} - End


export function packageLocalExtensionsStream(): NodeJS.ReadWriteStream {
	const localExtensionDescriptions = (<string[]>glob.sync('extensions/*/package.json'))
		.map(manifestPath => {
			const extensionPath = path.dirname(path.join(root, manifestPath));
			const extensionName = path.basename(extensionPath);
			return { name: extensionName, path: extensionPath };
		})
		.filter(({ name }) => excludedExtensions.indexOf(name) === -1)
		.filter(({ name }) => builtInExtensions.every(b => b.name !== name))
		.filter(({ name }) => sqlExtensions.indexOf(name) === -1); // {{SQL CARBON EDIT}} Remove SQL Extensions with separate package

	const nodeModules = gulp.src('extensions/node_modules/**', { base: '.' });
	const localExtensions = localExtensionDescriptions.map(extension => {
		return fromLocal(extension.path)
			.pipe(rename(p => p.dirname = `extensions/${extension.name}/${p.dirname}`));
	});

	return es.merge(nodeModules, ...localExtensions)
		.pipe(util2.setExecutableBit(['**/*.sh']));
}

export function packageMarketplaceExtensionsStream(): NodeJS.ReadWriteStream {
	const extensions = builtInExtensions.map(extension => {
		return fromMarketplace(extension.name, extension.version, extension.metadata)
			.pipe(rename(p => p.dirname = `extensions/${extension.name}/${p.dirname}`));
	});

	return es.merge(extensions)
		.pipe(util2.setExecutableBit(['**/*.sh']));
}

// {{SQL CARBON EDIT}}
import * as _ from 'underscore';
import * as vfs from 'vinyl-fs';

export function packageSQLExtensions() {

	// Create package for local SQL extensions
	//
	const sqlBuiltInLocalExtensionDescriptions = glob.sync('extensions/*/package.json')
		.map(manifestPath => {
			const extensionPath = path.dirname(path.join(root, manifestPath));
			const extensionName = path.basename(extensionPath);
			return { name: extensionName, path: extensionPath };
		})
		.filter(({ name }) => excludedExtensions.indexOf(name) === -1)
		.filter(({ name }) => builtInExtensions.every(b => b.name !== name))
		.filter(({ name }) => sqlExtensions.indexOf(name) >= 0);
	const visxDirectory = path.join(path.dirname(root), 'vsix');
	try {
		if (!fs.existsSync(visxDirectory)) {
			fs.mkdirSync(visxDirectory);
		}
	} catch (err) {
		// don't fail the build if the output directory already exists
		console.warn(err);
	}
	sqlBuiltInLocalExtensionDescriptions.forEach(element => {
		let pkgJson = JSON.parse(fs.readFileSync(path.join(element.path, 'package.json'), { encoding: 'utf8' }));
		const packagePath = path.join(visxDirectory, `${pkgJson.name}-${pkgJson.version}.vsix`);
		console.info('Creating vsix for ' + element.path + ' result:' + packagePath);
		vsce.createVSIX({
			cwd: element.path,
			packagePath: packagePath,
			useYarn: true
		});
	});
}

export function packageExtensionTask(extensionName: string, platform: string, arch: string) {
	var destination = path.join(path.dirname(root), 'azuredatastudio') + (platform ? '-' + platform : '') + (arch ? '-' + arch : '');
	if (platform === 'darwin') {
		destination = path.join(destination, 'Azure Data Studio.app', 'Contents', 'Resources', 'app', 'extensions', extensionName);
	} else {
		destination = path.join(destination, 'resources', 'app', 'extensions', extensionName);
	}

	platform = platform || process.platform;

	return () => {
		const root = path.resolve(path.join(__dirname, '../..'));
		const localExtensionDescriptions = glob.sync('extensions/*/package.json')
			.map(manifestPath => {
				const extensionPath = path.dirname(path.join(root, manifestPath));
				const extensionName = path.basename(extensionPath);
				return { name: extensionName, path: extensionPath };
			})
			.filter(({ name }) => extensionName === name);

		const localExtensions = es.merge(...localExtensionDescriptions.map(extension => {
			return fromLocal(extension.path);
		}));

		let result = localExtensions
			.pipe(util2.skipDirectories())
			.pipe(util2.fixWin32DirectoryPermissions())
			.pipe(filter(['**', '!LICENSE', '!LICENSES.chromium.html', '!version']));

		return result.pipe(vfs.dest(destination));
	};
}
// {{SQL CARBON EDIT}} - End<|MERGE_RESOLUTION|>--- conflicted
+++ resolved
@@ -241,16 +241,6 @@
 	'query-history'
 ];
 
-<<<<<<< HEAD
-// Make resource deployment and BDC extensions as built-in only in insiders
-if (process.env['VSCODE_QUALITY'] === 'stable') {
-	sqlExtensions.push('resource-deployment');
-	sqlExtensions.push('big-data-cluster');
-}
-
-
-=======
->>>>>>> c6a78456
 interface IBuiltInExtension {
 	name: string;
 	version: string;
